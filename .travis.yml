os: linux
dist: xenial
language: python
env: TOXENV=py,codecov

matrix:
  fast_finish: true
  include:
<<<<<<< HEAD
    - python: 3.6
      env: TOXENV=py,codecov
    - python: 3.5
      env: TOXENV=py,codecov
    - python: 3.4
      env: TOXENV=py,codecov
    - python: 2.7
      env: TOXENV=py,codecov
    - python: pypy
      env: TOXENV=py,codecov
    - python: nightly
      env: TOXENV=py,codecov
=======
    - python: 2.7
      env: TOXENV=py,py27-lowest,codecov
    - python: 3.4
    - python: 3.5
>>>>>>> 2c7fde1e
    - python: 3.6
      env: TOXENV=py,py36-lowest,codecov
    - python: 3.7
      env: TOXENV=py,py37-lowest,codecov
    - python: 3.7
      env: TOXENV=docs
    - python: nightly
    - python: pypy3.5-6.0
  allow_failures:
    # Why test these at all if they aren't going to fail the build?  Answered at:
    # https://github.com/pallets/flask-sqlalchemy/issues/689
    - python: nightly
    - python: pypy3.5-6.0

install:
  - pip install -U tox

script:
  - tox --skip-missing-interpreters false

cache:
  directories:
    - $HOME/.cache/pip
    - $HOME/.cache/pre-commit

branches:
  only:
    - master
    - /^.*-maintenance$/

notifications:
  email: false<|MERGE_RESOLUTION|>--- conflicted
+++ resolved
@@ -6,25 +6,10 @@
 matrix:
   fast_finish: true
   include:
-<<<<<<< HEAD
-    - python: 3.6
-      env: TOXENV=py,codecov
-    - python: 3.5
-      env: TOXENV=py,codecov
-    - python: 3.4
-      env: TOXENV=py,codecov
-    - python: 2.7
-      env: TOXENV=py,codecov
-    - python: pypy
-      env: TOXENV=py,codecov
-    - python: nightly
-      env: TOXENV=py,codecov
-=======
     - python: 2.7
       env: TOXENV=py,py27-lowest,codecov
     - python: 3.4
     - python: 3.5
->>>>>>> 2c7fde1e
     - python: 3.6
       env: TOXENV=py,py36-lowest,codecov
     - python: 3.7
