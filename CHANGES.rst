--- conflicted
+++ resolved
@@ -1,15 +1,9 @@
-<<<<<<< HEAD
-Version 0.1.0
-=======
 Version 3.1.0
->>>>>>> 6605f9a9
 -------------
 
 Unreleased
 
-<<<<<<< HEAD
 -   Ported from Flask to Quart
-=======
 -   Remove previously deprecated code.
 
 
@@ -376,5 +370,4 @@
 Version 0.7
 -----------
 
--   Initial public release
->>>>>>> 6605f9a9
+-   Initial public release